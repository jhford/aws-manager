-- Set up a PostgreSQL Database for use as the backing
-- data store for the EC2 Manager component

-- Here's the SQL to drop your things
--   DROP TABLE IF EXISTS instances;
--   DROP TABLE IF EXISTS spotrequests;
--   DROP FUNCTION IF EXISTS update_touched();

-- This function updates the 'touched' column on the table
-- it is tied to to ensure that any time we update the entry
-- we automatically update the touched column
--
-- Based on http://stackoverflow.com/a/26284695
CREATE OR REPLACE FUNCTION update_touched()
RETURNS TRIGGER AS $$
BEGIN
  IF row(NEW.*) IS DISTINCT FROM row(OLD.*) THEN
    NEW.touched = now();
    RETURN NEW;
  ELSE
    RETURN OLD;
  END IF;
END;
$$ language 'plpgsql';


-- spotrequests table contains minimal information on
-- any spot requests owned by this ec2 manager
CREATE TABLE IF NOT EXISTS spotrequests (
  id VARCHAR(128) NOT NULL, -- opaque ID per Amazon
  workerType VARCHAR(128) NOT NULL, -- taskcluster worker type
  region VARCHAR(128) NOT NULL, -- ec2 region
  az VARCHAR(128) NOT NULL, -- availability zone
  instanceType VARCHAR(128) NOT NULL, -- ec2 instance type
  state VARCHAR(128) NOT NULL, -- e.g. open, closed, failed
  status VARCHAR(128) NOT NULL, -- e.g. pending-fulfillment
  imageid VARCHAR(128) NOT NULL, -- AMI/ImageId value
  created TIMESTAMPTZ NOT NULL, -- Time spot request was created
  touched TIMESTAMPTZ NOT NULL DEFAULT NOW(),
  PRIMARY KEY(id, region)
);

-- instances table contains minimal information on
-- any instances owned by this ec2 manager.  We don't reference
-- the spotrequest table because the application logic will be
-- required to delete any spotrequests which are outstanding
CREATE TABLE IF NOT EXISTS instances (
  id VARCHAR(128) NOT NULL, -- opaque ID per Amazon
  workerType VARCHAR(128) NOT NULL, -- taskcluster worker type
  region VARCHAR(128) NOT NULL, -- ec2 region
  az VARCHAR(128) NOT NULL, -- availability zone
  instanceType VARCHAR(128) NOT NULL, -- ec2 instance type
  state VARCHAR(128) NOT NULL, -- e.g. running, pending, terminated
  srid VARCHAR(128), -- spot request id if applicable
  imageid VARCHAR(128) NOT NULL, -- AMI/ImageId value
  launched TIMESTAMPTZ NOT NULL, -- Time instance launched
  lastevent TIMESTAMPTZ NOT NULL, -- Time that the last event happened in the api. Used
                                  -- to ensure that we have correct ordering of cloud watch
                                  -- events
  touched TIMESTAMPTZ NOT NULL DEFAULT NOW(),
  PRIMARY KEY(id, region)
);

-- Constraints that I want but don't know how to write
-- 1. When inserting an instance, if there's a spot request with the matching srid use the
-- values from it

-- Automatically keep spotrequests touched parameter up to date
CREATE TRIGGER update_spotrequests_touched
BEFORE UPDATE ON spotrequests
FOR EACH ROW EXECUTE PROCEDURE update_touched();

-- Automatically keep instances touched parameter up to date
CREATE TRIGGER update_instances_touched
BEFORE UPDATE ON instances
FOR EACH ROW EXECUTE PROCEDURE update_touched();

-- Cloudwatch Events Log
-- We want to keep a log of when every cloud watch event was generated
CREATE TABLE IF NOT EXISTS cloudwatchlog (
  region VARCHAR(128), -- ec2 region
  id VARCHAR(128), -- opaque ID per amazon
  state VARCHAR(128), -- state from message
  generated TIMESTAMPTZ NOT NULL DEFAULT NOW(),
  received TIMESTAMPTZ NOT NULL DEFAULT NOW(),
  PRIMARY KEY (id, region, state, generated)
);

-- Amazon Machine Image (ami) usage
CREATE TABLE IF NOT EXISTS amiusage (
  region VARCHAR(128) NOT NULL, -- ec2 region
<<<<<<< HEAD
  id VARCHAR(128) NOT NULL,
  lastused TIMESTAMPTZ NOT NULL,
=======
  id VARCHAR(128) NOT NULL, -- opaque ID per Amazon
  lastused TIMESTAMPTZ NOT NULL, -- most recent usage
  PRIMARY KEY(id, region)
>>>>>>> 429caae7
);<|MERGE_RESOLUTION|>--- conflicted
+++ resolved
@@ -89,12 +89,7 @@
 -- Amazon Machine Image (ami) usage
 CREATE TABLE IF NOT EXISTS amiusage (
   region VARCHAR(128) NOT NULL, -- ec2 region
-<<<<<<< HEAD
-  id VARCHAR(128) NOT NULL,
-  lastused TIMESTAMPTZ NOT NULL,
-=======
   id VARCHAR(128) NOT NULL, -- opaque ID per Amazon
   lastused TIMESTAMPTZ NOT NULL, -- most recent usage
   PRIMARY KEY(id, region)
->>>>>>> 429caae7
 );