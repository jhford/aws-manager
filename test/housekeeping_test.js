
const testing = require('taskcluster-lib-testing');
const taskcluster = require('taskcluster-client');
const assume = require('assume');
const main = require('../lib/main');
const {api} = require('../lib/api');
const sinon = require('sinon');
const {HouseKeeper} = require('../lib/housekeeping');

describe('House Keeper', () => {
  let state;
  let ec2;
  let region = 'us-west-2';
  let instanceType = 'c3.xlarge';
  let workerType = 'apiTest';
  let az = 'us-west-2a';
  let imageId = 'ami-1';
  let created = new Date();
  let launched = new Date();
  let sandbox = sinon.sandbox.create();
  let describeInstancesStub;
  let describeSpotInstanceRequestsStub;
  let describeVolumesStub;
  let terminateInstancesStub;
  let createTagsStub;
  let keyPrefix;
  let regions;
  let houseKeeper;
  let tagger;
  let houseKeeperMock;

  before(async() => {
    // We want a clean DB state to verify things happen as we intend
    state = await main('state', {profile: 'test', process: 'test'});
    ec2 = await main('ec2', {profile: 'test', process: 'test'});
    let cfg = await main('cfg', {profile: 'test', process: 'test'});
    keyPrefix = cfg.app.keyPrefix;
    await state._runScript('drop-db.sql');
    await state._runScript('create-db.sql');
    regions = cfg.app.regions;
  });

  beforeEach(async() => {
    monitor = await main('monitor', {profile: 'test', process: 'test'});
    await state._runScript('clear-db.sql');

    describeInstancesStub = sandbox.stub();
    describeSpotInstanceRequestsStub = sandbox.stub();
    describeVolumesStub = sandbox.stub();
    terminateInstancesStub = sandbox.stub();
    createTagsStub = sandbox.stub();

    // Since many of the tests will not need to specify custom input, we can set the default
    // behaviour of these stubs as returning empty objects. This way, only custom return statements
    // need to be specified in any of the tests.
    describeInstancesStub.returns({
      Reservations: [{
        Instances: [
        ],
      }],
    });
    describeSpotInstanceRequestsStub.returns({
      SpotInstanceRequests: [
      ],
    });
    describeVolumesStub.returns({
      Volumes: [
      ],
      NextToken: null,
    });

    async function runaws(service, method, params) {
      if (method === 'describeInstances') {
        return describeInstancesStub(service, method, params);
      } else if (method === 'describeSpotInstanceRequests') {
        return describeSpotInstanceRequestsStub(service, method, params);
      } else if (method === 'describeVolumes') {
        return describeVolumesStub(service, method, params);
      } else if (method === 'terminateInstances') {
        return terminateInstancesStub(service, method, params);
      } else if (method === 'createTags') {
        return createTagsStub(service, method, params);
      } else {
        throw new Error('Only those two methods should be called, not ' + method);
      }
    }

    tagger = await main('tagger', {profile: 'test', process: 'test', runaws});

    houseKeeper = new HouseKeeper({
      ec2,
      state,
      regions,
      keyPrefix,
      monitor,
      runaws,
      tagger,
    });
    
    houseKeeperMock = sandbox.mock(houseKeeper);
  });

  afterEach(() => {
    sandbox.restore();
  });

  it('should remove instances and requests not in api state', async() => {
    let status = 'pending-fulfillment';
    await state.insertInstance({
      id: 'i-1',
      workerType,
      region,
      instanceType,
      state: 'running',
      az,
      imageId,
      launched,
      lastevent: new Date(),
    });
    await state.insertInstance({
      id: 'i-2',
      workerType,
      region,
      instanceType,
      state: 'running',
      az,
      imageId,
      launched,
      lastevent: new Date(),
    });
    await state.insertSpotRequest({
      id: 'r-1',
      workerType,
      region,
      instanceType,
      state: 'open',
      status,
      az,
      imageId,
      created,
    });
    await state.insertSpotRequest({
      id: 'r-2',
      workerType,
      region,
      instanceType,
      state: 'open',
      status,
      az,
      imageId,
      created,
    });

    assume(await state.listInstances()).has.lengthOf(2);
    assume(await state.listSpotRequests()).has.lengthOf(2);

    let outcome = await houseKeeper.sweep();
    assume(await state.listInstances()).has.lengthOf(0);
    assume(await state.listSpotRequests()).has.lengthOf(0);
    assume(outcome[region]).deeply.equals({
      state: {
        missingRequests: 0,
        missingInstances: 0,
        extraneousRequests: 2,
        extraneousInstances: 2,
      },
      zombies: [],
    });
  });

  it('should add instances and requests not in local state', async() => {
    assume(await state.listInstances()).has.lengthOf(0);
    assume(await state.listSpotRequests()).has.lengthOf(0);

    describeInstancesStub.returns({
      Reservations: [{
        Instances: [{
          InstanceId: 'i-1',
          LaunchTime: new Date().toString(),
          KeyName: keyPrefix + workerType,
          InstanceType: instanceType,
          ImageId: 'ami-1',
          State: {
            Name: 'running',
          },
          SpotInstanceRequestId: 'r-10', // So that we don't delete the spot request
          Placement: {
            AvailabilityZone: az,
          },
        }],
      }],
    });

    describeSpotInstanceRequestsStub.returns({
      SpotInstanceRequests: [{
        SpotInstanceRequestId: 'r-1',
        CreateTime: new Date().toString(),
        LaunchSpecification: {
          KeyName: keyPrefix + workerType,
          InstanceType: instanceType,
          ImageId: 'ami-1',
          Placement: {
            AvailabilityZone: az,
          },
        },
        State: 'open',
        Status: {
          Code: 'pending-evaluation',
        },
      }],
    });

    let outcome = await houseKeeper.sweep();
    // Because we're returning the same thing for all regions, we need to check
    // that we've got one for each region
    assume(await state.listInstances()).has.lengthOf(regions.length);
    assume(await state.listSpotRequests()).has.lengthOf(regions.length);
    assume(outcome[region]).deeply.equals({
      state: {
        missingRequests: 1,
        missingInstances: 1,
        extraneousRequests: 0,
        extraneousInstances: 0,
      },
      zombies: [],
    });
  });

  it('should tag instances and requests which arent tagged', async() => {
    assume(await state.listInstances()).has.lengthOf(0);
    assume(await state.listSpotRequests()).has.lengthOf(0);

    describeInstancesStub.returns({
      Reservations: [{
        Instances: [{
          InstanceId: 'i-1',
          LaunchTime: new Date().toString(),
          KeyName: keyPrefix + workerType,
          InstanceType: instanceType,
          State: {
            Name: 'running',
          },
          SpotInstanceRequestId: 'r-10', // So that we don't delete the spot request
          ImageId: 'ami-1',
          Placement: {
            AvailabilityZone: az,
          },
        }],
      }],
    });

    describeSpotInstanceRequestsStub.returns({
      SpotInstanceRequests: [{
        SpotInstanceRequestId: 'r-1',
        CreateTime: new Date().toString(),
        LaunchSpecification: {
          KeyName: keyPrefix + workerType,
          InstanceType: instanceType,
          ImageId: 'ami-1',
          Placement: {
            AvailabilityZone: az,
          },
        },
        State: 'open',
        Status: {
          Code: 'pending-evaluation',
        },
      }],
    });

    let outcome = await houseKeeper.sweep();
    assume(createTagsStub.args[0][2].Resources).deeply.equals(['i-1', 'r-1']);
    assume(createTagsStub.args[0][2].Tags).deeply.equals([
      {Key: 'Name', Value: 'apiTest'},
      {Key: 'Owner', Value: 'ec2-manager-test'},
      {Key: 'WorkerType', Value: 'ec2-manager-test/apiTest'},
    ]);
  });

  it('should zombie kill', async() => {
    assume(await state.listInstances()).has.lengthOf(0);
    assume(await state.listSpotRequests()).has.lengthOf(0);

    // We want to have one zombie in internal state and one not in internal state
    // but we want to kill both and delete the one in state
    await state.insertInstance({
      id: 'i-1',
      workerType,
      region,
      instanceType,
      state: 'running',
      az,
      imageId,
      launched,
      lastevent: new Date(),
    });

    let oldAsMud = new Date();
    oldAsMud.setHours(oldAsMud.getHours() - 97);

    describeInstancesStub.returns({
      Reservations: [{
        Instances: [{
          InstanceId: 'i-1',
          LaunchTime: oldAsMud.toString(),
          KeyName: keyPrefix + workerType,
          InstanceType: instanceType,
          State: {
            Name: 'running',
          },
          SpotInstanceRequestId: 'r-10', // So that we don't delete the spot request
          ImageId: 'ami-1',
          Placement: {
            AvailabilityZone: az,
          },
        }, {
          InstanceId: 'i-2',
          LaunchTime: oldAsMud.toString(),
          KeyName: keyPrefix + workerType,
          InstanceType: instanceType,
          State: {
            Name: 'running',
          },
          SpotInstanceRequestId: 'r-10', // So that we don't delete the spot request
          ImageId: 'ami-1',
          Placement: {
            AvailabilityZone: az,
          },
        }],
      }],
    });

    let outcome = await houseKeeper.sweep();
    // Because we're returning the same thing for all regions, we need to check
    // that we've got one for each region
    assume(await state.listInstances()).has.lengthOf(0);
    assume(await state.listSpotRequests()).has.lengthOf(0);
    assume(outcome[region]).deeply.equals({
      state: {
        missingRequests: 0,
        missingInstances: 0,
        extraneousRequests: 0,
        extraneousInstances: 0,
      },
      zombies: ['i-1', 'i-2'],
    });

    assume(terminateInstancesStub.callCount).equals(regions.length);
    for (let argSet of terminateInstancesStub.args) {
      assume(argSet[1] === 'terminateInstances');
      assume(argSet[2]).deeply.equals({
        InstanceIds: ['i-1', 'i-2'],
      });
    }
  });

  it('should call handleVolumeData exactly once', async() => {
    houseKeeperMock.expects('_handleVolumeData').once();
    
    await houseKeeper.sweep();
    houseKeeperMock.verify();
  });

  it('should call describeVolumes endpoint exactly once per region if no NextToken is provided', async() => {
    await houseKeeper.sweep();
    assume(describeVolumesStub.callCount).equals(regions.length);
  });

  it('should call describeVolumes endpoint again if NextToken is provided', async() => {
    describeVolumesStub.withArgs(sinon.match(value => {
      return value === ec2['us-west-2']; 
    })).onFirstCall().returns({
      Volumes: [{
        Attachments: [],
        AvailabilityZone: 'us-west-2', 
        CreateTime: new Date().toString(), 
        Size: 8, 
        SnapshotId: 'snap-1234567890abcdef0', 
        State: 'in-use', 
        VolumeId: 'vol-049df61146c4d7901', 
        VolumeType: 'standard',
      }],
      NextToken: '1', 
    }).onSecondCall().returns({
      Volumes: [{
        Attachments: [],
        AvailabilityZone: 'us-west-2', 
        CreateTime: new Date().toString(), 
        Size: 8, 
<<<<<<< HEAD
        SnapshotId: "snap-1234567890abcdef9", 
        State: "in-use", 
        VolumeId: "vol-049df61146c4d7902", 
        VolumeType: "standard",
=======
        SnapshotId: 'snap-1234567890abcdef0', 
        State: 'in-use', 
        VolumeId: 'vol-049df61146c4d7901', 
        VolumeType: 'standard',
>>>>>>> 68061def
      }],
      NextToken: null,
    });

    await houseKeeper.sweep();
    assume(describeVolumesStub.callCount).equals(regions.length + 1);
  });
  
  it('should return no total volume size and counts when there are no volumes', async() => {
    let calculateTotalVolumesSpy = sinon.spy(houseKeeper, '_calculateVolumeTotals'); 
    let expectedTotals = {};
    
    await houseKeeper.sweep();
    sinon.assert.match(calculateTotalVolumesSpy.firstCall.returnValue, expectedTotals);
  });
  
  it('should return total size and counts of all volumes when the volumes are of same type and region', async() => {
    describeVolumesStub.withArgs(sinon.match(value => {
      return value === ec2['us-west-2']; 
    })).onFirstCall().returns({
      Volumes: [{
        Attachments: [],
        AvailabilityZone: 'us-west-2', 
        CreateTime: new Date().toString(), 
        Size: 8, 
        SnapshotId: 'snap-1234567890abcdef0', 
        State: 'in-use', 
        VolumeId: 'vol-049df61146c4d7900', 
        VolumeType: 'standard',
      }],
      NextToken: '1', 
    }).onSecondCall().returns({
      Volumes: [{
        Attachments: [],
        AvailabilityZone: 'us-west-2', 
        CreateTime: new Date().toString(), 
        Size: 4, 
        SnapshotId: 'snap-1234567890abcdef1', 
        State: 'in-use', 
        VolumeId: 'vol-049df61146c4d7901', 
        VolumeType: 'standard',
      }],
      NextToken: '2',
    }).onThirdCall().returns({
      Volumes: [{
        Attachments: [],
        AvailabilityZone: 'us-west-2', 
        CreateTime: new Date().toString(), 
        Size: 8, 
        SnapshotId: 'snap-1234567890abcdef2', 
        State: 'available', 
        VolumeId: 'vol-049df61146c4d7902', 
        VolumeType: 'standard',
      }],
      NextToken: null,
    });
    
    let calculateTotalVolumesSpy = sinon.spy(houseKeeper, '_calculateVolumeTotals'); 
    let expectedTotals = {
      'us-west-2': {
        standard: {
          active: {
            gb: 12,
            count: 2,
          },
          unused: {
            gb: 8,
            count: 1,
          },
        },
      },
    };
    
    await houseKeeper.sweep();
    sinon.assert.match(calculateTotalVolumesSpy.firstCall.returnValue, expectedTotals);
  });
  
  it('should return total size and counts of all volumes when the volumes are of different types', async() => {
    describeVolumesStub.withArgs(sinon.match(value => {
      return value === ec2['us-west-2']; 
    })).onFirstCall().returns({
      Volumes: [{
        Attachments: [],
        AvailabilityZone: 'us-west-2', 
        CreateTime: new Date().toString(), 
        Size: 8, 
        SnapshotId: 'snap-1234567890abcdef0', 
        State: 'available', 
        VolumeId: 'vol-049df61146c4d7900', 
        VolumeType: 'standard',
      }],
      NextToken: '1', 
    }).onSecondCall().returns({
      Volumes: [{
        Attachments: [],
        AvailabilityZone: 'us-west-2', 
        CreateTime: new Date().toString(), 
        Size: 4, 
        SnapshotId: 'snap-1234567890abcdef1', 
        State: 'in-use', 
        VolumeId: 'vol-049df61146c4d7901', 
        VolumeType: 'gp2',
      }],
      NextToken: null,
    });
    
    let calculateTotalVolumesSpy = sinon.spy(houseKeeper, '_calculateVolumeTotals'); 
    let expectedTotals = {
      'us-west-2': {
        standard: {
          active: {
            gb: 0,
            count: 0,
          },
          unused: {
            gb: 8,
            count: 1,
          },
        },
        gp2: {
          active: {
            gb: 4,
            count: 1,
          },
          unused: {
            gb: 0,
            count: 0,
          },
        },
      },
    };
    
    await houseKeeper.sweep();
    sinon.assert.match(calculateTotalVolumesSpy.firstCall.returnValue, expectedTotals);
  });
  
  it('should return total size and counts of all volumes when the volumes are of different regions', async() => {
    describeVolumesStub.withArgs(sinon.match(value => {
      return value === ec2['us-east-2']; 
    })).onFirstCall().returns({
      Volumes: [{
        Attachments: [],
        AvailabilityZone: 'us-east-2', 
        CreateTime: new Date().toString(), 
        Size: 8, 
        SnapshotId: 'snap-1234567890abcdef0', 
        State: 'available', 
        VolumeId: 'vol-049df61146c4d7900', 
        VolumeType: 'standard',
      }],
      NextToken: '1', 
    });
    
    describeVolumesStub.withArgs(sinon.match(value => {
      return value === ec2['us-west-2']; 
    })).onFirstCall().returns({
      Volumes: [{
        Attachments: [],
        AvailabilityZone: 'us-west-2', 
        CreateTime: new Date().toString(), 
        Size: 4, 
        SnapshotId: 'snap-1234567890abcdef1', 
        State: 'in-use', 
        VolumeId: 'vol-049df61146c4d7901', 
        VolumeType: 'standard',
      }],
      NextToken: null,
    });
    
    let calculateTotalVolumesSpy = sinon.spy(houseKeeper, '_calculateVolumeTotals'); 
    let expectedTotals = {
      'us-east-2': {
        standard: {
          active: {
            gb: 0,
            count: 0,
          },
          unused: {
            gb: 8,
            count: 1,
          },
        },
      },
      'us-west-2': {
        standard: {
          active: {
            gb: 4,
            count: 1,
          },
          unused: {
            gb: 0,
            count: 0,
          },
        },
      },
    };
    
    await houseKeeper.sweep();
    sinon.assert.match(calculateTotalVolumesSpy.firstCall.returnValue, expectedTotals);
  });
});<|MERGE_RESOLUTION|>--- conflicted
+++ resolved
@@ -387,17 +387,10 @@
         AvailabilityZone: 'us-west-2', 
         CreateTime: new Date().toString(), 
         Size: 8, 
-<<<<<<< HEAD
-        SnapshotId: "snap-1234567890abcdef9", 
-        State: "in-use", 
-        VolumeId: "vol-049df61146c4d7902", 
-        VolumeType: "standard",
-=======
-        SnapshotId: 'snap-1234567890abcdef0', 
+        SnapshotId: 'snap-1234567890abcdef9', 
         State: 'in-use', 
-        VolumeId: 'vol-049df61146c4d7901', 
-        VolumeType: 'standard',
->>>>>>> 68061def
+        VolumeId: 'vol-049df61146c4d7902', 
+        VolumeType: 'standard',
       }],
       NextToken: null,
     });
