--- conflicted
+++ resolved
@@ -64,15 +64,9 @@
       ],
     });
     describeVolumesStub.returns({
-<<<<<<< HEAD
       Volumes: [
       ],
       NextToken: null,
-=======
-       Volumes: [
-       ],
-       NextToken: null
->>>>>>> 8f120244
     });
 
     async function runaws(service, method, params) {
@@ -360,36 +354,22 @@
     }
   });
 
-<<<<<<< HEAD
-  it('should call sweepVolumes exactly once', async() => {
-    houseKeeperMock.expects('_sweepVolumes').exactly(regions.length);
-=======
   it('should call handleVolumeData exactly once', async() => {
-    houseKeeperMock.expects("_handleVolumeData").once();
->>>>>>> 8f120244
+    houseKeeperMock.expects('_handleVolumeData').once();
     
     await houseKeeper.sweep();
     houseKeeperMock.verify();
   });
 
-<<<<<<< HEAD
-  it('should not fail if no volume data is returned', async() => {
-    houseKeeperMock.expects('_handleVolumeData').never();
-
-=======
   it('should call describeVolumes endpoint exactly once per region if no NextToken is provided', async() => {
->>>>>>> 8f120244
     await houseKeeper.sweep();
     assume(describeVolumesStub.callCount).equals(regions.length);
   });
-<<<<<<< HEAD
-  
-  it('should call handleVolumeData exactly once per volume', async() => {
-    houseKeeperMock.expects('_handleVolumeData').twice();
-      
+
+  it('should call describeVolumes endpoint again if NextToken is provided', async() => {
     describeVolumesStub.withArgs(sinon.match(function(value) {
       return value === ec2['us-west-2']; 
-    })).returns({
+    })).onFirstCall().returns({
       Volumes: [{
         Attachments: [],
         AvailabilityZone: 'us-west-2', 
@@ -400,59 +380,22 @@
         VolumeId: 'vol-049df61146c4d7901', 
         VolumeType: 'standard',
       }],
-    });
-=======
->>>>>>> 8f120244
-
-  it('should call describeVolumes endpoint again if NextToken is provided', async() => {
-    describeVolumesStub.withArgs(sinon.match(function(value) {
-<<<<<<< HEAD
-      return value === ec2['us-east-2'];
-    })).returns({
-=======
-      return value === ec2['us-west-2'] 
-    })).onFirstCall().returns({
->>>>>>> 8f120244
-      Volumes: [{
-        Attachments: [],
-        AvailabilityZone: 'us-west-2', 
-        CreateTime: new Date().toString(), 
-<<<<<<< HEAD
-        Size: 16, 
-        SnapshotId: 'snap-1234567890abcdef09',
-        State: 'in-use',
-        VolumeId: 'vol-049df61146c4d7902', 
-        VolumeType: 'standard',
-      }],
-    });
-     
-    await houseKeeper.sweep();
-    houseKeeperMock.verify();
-  });
-=======
-        Size: 8, 
-        SnapshotId: "snap-1234567890abcdef0", 
-        State: "in-use", 
-        VolumeId: "vol-049df61146c4d7901", 
-        VolumeType: "standard",
-      }],
-      NextToken: "1" 
+      NextToken: '1', 
     }).onSecondCall().returns({
       Volumes: [{
         Attachments: [],
         AvailabilityZone: 'us-west-2', 
         CreateTime: new Date().toString(), 
         Size: 8, 
-        SnapshotId: "snap-1234567890abcdef0", 
-        State: "in-use", 
-        VolumeId: "vol-049df61146c4d7901", 
-        VolumeType: "standard",
-      }],
-      NextToken: null
+        SnapshotId: 'snap-1234567890abcdef0', 
+        State: 'in-use', 
+        VolumeId: 'vol-049df61146c4d7901', 
+        VolumeType: 'standard',
+      }],
+      NextToken: null,
     });
 
     await houseKeeper.sweep();
     assume(describeVolumesStub.callCount).equals(regions.length + 1);
-   });
->>>>>>> 8f120244
+  });
 });