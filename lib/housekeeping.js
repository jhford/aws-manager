const assert = require('assert');
const {runAWSRequest} = require('./aws-request');
const log = require('./log');

function missingTags(obj) {
  let hasTag = false;
  if (obj.Tags) {
    for (let tag of obj.Tags) {
      if (tag.Key === 'Owner') {
        hasTag = true;
      }
    }
  }
  return !hasTag;
};

class HouseKeeper {

  constructor({ec2, state, regions, keyPrefix, maxInstanceLifeHours = 96, monitor, runaws = runAWSRequest, tagger}) {
    assert(typeof ec2 === 'object');
    assert(typeof state === 'object');
    assert(typeof regions === 'object');
    assert(Array.isArray(regions));
    assert(typeof keyPrefix === 'string');
    assert(typeof runaws === 'function');
    assert(typeof maxInstanceLifeHours === 'number');
    assert(maxInstanceLifeHours > 0);
    assert(typeof monitor === 'object');
    assert(typeof tagger === 'object');
    this.ec2 = ec2;
    this.state = state;
    this.regions = regions;
    this.keyPrefix = keyPrefix;
    this.runaws = runaws;
    this.maxInstanceLifeHours = maxInstanceLifeHours;
    this.monitor = monitor;
    this.tagger = tagger;
  }
  
  _calculateVolumeTotals(tabulatedVolumes) {
    let totalVolumes = {};
    
    Object.keys(tabulatedVolumes).forEach(region => {
      // Initialize totals for each region
      totalVolumes[region] = {};
      
      tabulatedVolumes[region].forEach(volume => {
        let type = volume.VolumeType;
        
        if (!(type in totalVolumes[region])) {
          totalVolumes[region][type] = {};
          totalVolumes[region][type]['active'] = {};
          totalVolumes[region][type]['unused'] = {};
          
          totalVolumes[region][type]['active']['count'] = 0;
          totalVolumes[region][type]['active']['gb'] = 0;
          totalVolumes[region][type]['unused']['count'] = 0;
          totalVolumes[region][type]['unused']['gb'] = 0;
        }
        
        if (volume.State === 'available') {
          totalVolumes[region][type]['unused']['count'] += 1;
          totalVolumes[region][type]['unused']['gb'] += volume.Size;
        } else if (volume.State === 'in-use') {
          totalVolumes[region][type]['active']['count'] += 1;
          totalVolumes[region][type]['active']['gb'] += volume.Size;
        }
      });
    });
    
    return totalVolumes;
  }

  _submitVolumeTotals(totalsByCategory) {
    // Assumption:
    // totalsByCategory is organized as follows:
    // { 
    //   ${region}:  
    //     {
    //       ${vol-type}: {
    //         active: {
    //           gb: value,
    //           count: value
    //         },
    //         unused: {
    //           gb: value,
    //           count: value
    //         }
    //       },
    //       ...
    //     },
    //   ${region}: 
    //     {
    //     ...
    //     },
    //   ...
    // }

    let volumesMonitor = this.monitor.prefix('ebs-volumes');

    assert(typeof totalsByCategory === 'object');

    // Keep track of overall totals, over all regions
    let totalGbUsage = 0;
    let totalCount = 0;
    
    Object.keys(totalsByCategory).forEach(region => {
  
      let volumeTypes = totalsByCategory[region];
      assert(typeof volumeTypes === 'object');

      Object.keys(volumeTypes).forEach(type => {
        assert(typeof type === 'string');

        let statuses = volumeTypes[type];
        assert(statuses.hasOwnProperty('active'));
        assert(statuses.hasOwnProperty('unused'));
        let {active, unused} = statuses;
        
        assert(typeof active === 'object');
        assert(typeof unused === 'object');
        assert(active.hasOwnProperty('gb'));
        assert(active.hasOwnProperty('count'));
        assert(unused.hasOwnProperty('gb'));
        assert(unused.hasOwnProperty('count'));

        volumesMonitor.measure('${region}.unused-gb-usage', unused.gb);
        volumesMonitor.measure('${region}.unused-count', unused.count);
        
        let combinedGbUsage = active.gb + unused.gb;
        let combinedCount = active.count + unused.count;

        volumesMonitor.measure('${region}.gb-usage', combinedGbUsage);
        volumesMonitor.measure('${region}.count', combinedCount);
        volumesMonitor.measure('${region}.type:${type}.gb-usage', combinedGbUsage);
        volumesMonitor.measure('${region}.type:${type}.count', combinedCount);
        totalGbUsage += combinedGbUsage;
        totalCount += combinedCount;
      });
    });
    
    // Update global totals after all regions have been processed
    volumesMonitor.measure('global.gb-usage', totalGbUsage);
    volumesMonitor.measure('global.count', totalCount);
  }

  _handleVolumeData(volumes) {
    // First, calculate total GBs and volumes by region and category
    let totals = this._calculateVolumeTotals(volumes);

    // Now, send an update to each corresponding statsum series with current totals.
    this._submitVolumeTotals(totals);
  }

  async _sweepVolumes(region) {
    // Collect all volume objects returned from AWS in a single array
    let volumes = [];

    // We need to keep track of the NextToken value returned by AWS. Its value is non-null
    // if the number of entries in AWS exceeds MaxResults and the next page can be retrieved
    // by specifying NextToken in a subsequent request.
    let nextToken = null;
    do {
      let awsResults = await this.runaws(this.ec2[region], 'describeVolumes', {
        Filters: [{
          Name: 'status',
          Values: ['available', 'in-use'],
        }],
        MaxResults: 500, // This is the maximum page size allowed by the describeVolumes endpoint.
        NextToken: nextToken,
      });

      volumes = volumes.concat(awsResults.Volumes);
      nextToken = awsResults.NextToken;
    } while (nextToken !== null);

    return volumes;
    
  }

  async _handleVolumeData(volume) {}

  async _sweepVolumes(region) {
    let volumes = await this.runaws(this.ec2[region], 'describeVolumes', {
      Filters: [{
        Name: 'status',
        Values: ['available', 'in-use'],
      }],
    });

    await Promise.all(volumes.Volumes.map(this._handleVolumeData));
  }

  async sweep() {
    log.info('starting housekeeping');

    /* A Zombie is considered to be an instance which has lived for too long.
     * These instances are often long living because they've forgotten to shut
     * themselves down.  When that happens, we could end up spending a lot of
     * money on instances which aren't doing anything productive.
     *
     * This is usually 96 Hours, but is configurable.  Instances should still
     * shut themselves down well before this time, ideally at or before 72
     * hours
     */
    let killIfOlder = new Date();
    killIfOlder.setHours(killIfOlder.getHours() - this.maxInstanceLifeHours);

    let outcomeInfo = {};
    let volumesByRegion = {};

    // We want to do housekeeping for each region independently.
    await Promise.all(this.regions.map(async region => {
      let zombieIds = [];
      let apiInstanceIds = [];
      let apiRequestIds = [];
      let resourcesToTag = [];

      let stateInstances = await this.state.listInstances({region});
      let stateRequests = await this.state.listSpotRequests({region});
      let stateInstanceIds = stateInstances.map(x => x.id);
      let stateRequestIds = stateRequests.map(x => x.id);

<<<<<<< HEAD
      let volumes = await this._sweepVolumes(region);
      // After accumlating all of the volumes in this region returned by AWS, add them to
      // the volumesByRegion dictionary. However, we should only bother processing if this
      // region actually has any volumes.
      if (volumes.length > 0) {
        volumesByRegion[region] = volumes;
      }
=======
      await this._sweepVolumes(region);
>>>>>>> c34651c1

      let instances = await this.runaws(this.ec2[region], 'describeInstances', {
        Filters: [{
          Name: 'key-name',
          Values: [this.keyPrefix + '*'],
        }, {
          Name: 'instance-state-name',
          Values: ['running', 'pending'],
        }],
      });

      let requests = await this.runaws(this.ec2[region], 'describeSpotInstanceRequests', {
        Filters: [{
          Name: 'launch.key-name',
          Values: [this.keyPrefix + '*'],
        }, {
          Name: 'state',
          Values: ['open'],
        }, {
          Name: 'status-code',
          Values: ['pending-evaluation', 'pending-fulfillment'],
        }],
      });

      let missingInstances = 0;
      let missingRequests = 0;
      let extraneousInstances = 0;
      let extraneousRequests = 0;

      // Iterate over the API's view of our account.  Check if each instance in
      // the region is a zombie (been online too long).  If it's a zombie, add
      // it to the list of instances to kill.  If the instance is not a zombie
      // but is not in our internal state, add it to our state.
      for (let reservation of instances.Reservations) {
        for (let instance of reservation.Instances) {
          if (instance.LaunchTime) {
            let id = instance.InstanceId;
            let [provisionerId, workerType] = instance.KeyName.split(':');
            let instanceType = instance.InstanceType;
            let state = instance.State.Name;
            let srid = instance.SpotInstanceRequestId;
            let imageId = instance.ImageId;
            let launched = new Date(instance.LaunchTime);
            let az = instance.Placement.AvailabilityZone;

            // NOTE: We want to ensure Zombies were tagged too, since they're part of the
            // total bill!
            if (missingTags(instance)) {
              resourcesToTag.push({id, workerType});
            }

            let launchTime = new Date(instance.LaunchTime);
            if (launchTime < killIfOlder) {
              zombieIds.push(id);
            } else {
              apiInstanceIds.push(id);
              if (!stateInstanceIds.includes(id)) {

                // Note that unlike the cloud watch event listener, we don't
                // need to double check the provisioner id field here since we
                // only get the correct provisioner ids based on the filter
                // that we're giving to the API
                await this.state.upsertInstance({
                  workerType,
                  region,
                  instanceType,
                  id,
                  state,
                  srid,
                  imageId,
                  az,
                  launched: launched,
                  lastevent: new Date(),
                });
                this.monitor.count('state.instance-missing-from-state.global', 1);
                this.monitor.count(`state.instance-missing-from-state.${region}`, 1);
                missingInstances++;
              }
            }
          }
        }
      }

      // Kill all the zombies that we've found in as few calls to the API as we can
      if (zombieIds.length > 0) {
        await this.runaws(this.ec2[region], 'terminateInstances', {
          InstanceIds: zombieIds,
        });
        await Promise.all(zombieIds.map(id => this.state.removeInstance({region, id})));

        log.info({zombieIds}, 'killed zombie instances');

        this.monitor.count('found-zombie.global', zombieIds.length);
        this.monitor.count(`found-zombie.${region}`, zombieIds.length);
        // We're going to remove these instances from those in state rather
        // than refetching the state after the removals from the state object.
        stateInstanceIds = stateInstanceIds.filter(x => !zombieIds.includes(x));
      }

      // We want to remove any instances which are in our internal state but
      // which are not in the API view of state
      for (let stateId of stateInstanceIds) {
        if (!apiInstanceIds.includes(stateId)) {
          await this.state.removeInstance({region, id: stateId});
          this.monitor.count('state.extraneous-instance.global', 1);
          this.monitor.count(`state.extraneous-instance.${region}`, 1);
          extraneousInstances++;
        }
      }

      // Iterate over the spot requests in the spot instance state and if the instance
      // id is not found in our internal state, we will add it to our internal state
      for (let spotRequest of requests.SpotInstanceRequests) {
        let id = spotRequest.SpotInstanceRequestId;
        let workerType = spotRequest.LaunchSpecification.KeyName.split(':')[1];
        let instanceType = spotRequest.LaunchSpecification.InstanceType;
        let state = spotRequest.State;
        let status = spotRequest.Status.Code;
        let az = spotRequest.LaunchSpecification.Placement.AvailabilityZone;
        let created = new Date(spotRequest.CreateTime);
        let imageId = spotRequest.LaunchSpecification.ImageId;

        apiRequestIds.push(id);
        if (missingTags(spotRequest)) {
          resourcesToTag.push({id, workerType});
        }
        if (!stateRequestIds.includes(id)) {

          await this.state.insertSpotRequest({
            workerType,
            region,
            instanceType,
            id,
            state,
            status,
            az,
            created,
            imageId,
          });
          this.monitor.count('state.request-missing-from-state.global', 1);
          this.monitor.count(`state.request-missing-from-state.${region}`, 1);
          missingRequests++;
        }
      }

      // We want to remove any requests which are in our internal state but
      // which are not in the API view of state
      for (let stateId of stateRequestIds) {
        if (!apiRequestIds.includes(stateId)) {
          await this.state.removeSpotRequest({region, id: stateId});
          this.monitor.count('state.extraneous-request.global', 1);
          this.monitor.count(`state.extraneous-request.${region}`, 1);
          extraneousRequests++;
        }
      }

      // Now we need to categorize our resources which need tags into the
      // appropriate bucket
      this.monitor.count('state.missing-tags.global', resourcesToTag.length);
      this.monitor.count(`state.missing-tags.${region}`, resourcesToTag.length);

      let workerTypes = [];
      for (let resource of resourcesToTag) {
        if (workerTypes[resource.workerType]) {
          workerTypes[resource.workerType].push(resource.id);
        } else {
          workerTypes[resource.workerType] = [resource.id];
        }
      }

      // Now do all the tagging
      for (let workerType of Object.keys(workerTypes)) {
        await this.tagger.tagResources({
          ids: workerTypes[workerType],
          workerType: workerType,
          region: region,
        });
      }

      outcomeInfo[region] = {
        state: {
          missingRequests,
          missingInstances,
          extraneousRequests,
          extraneousInstances,
        },
        zombies: zombieIds,
      };

    }));

    // Calculate totals and update statum series after all regions' volume data
    // has been accumulated.
    this._handleVolumeData(volumesByRegion);
    
    log.info(outcomeInfo, 'Housekeeping is finished');

    // Only returning for unit testing
    return outcomeInfo;
  }

}

module.exports = {HouseKeeper};<|MERGE_RESOLUTION|>--- conflicted
+++ resolved
@@ -177,20 +177,7 @@
     return volumes;
     
   }
-
-  async _handleVolumeData(volume) {}
-
-  async _sweepVolumes(region) {
-    let volumes = await this.runaws(this.ec2[region], 'describeVolumes', {
-      Filters: [{
-        Name: 'status',
-        Values: ['available', 'in-use'],
-      }],
-    });
-
-    await Promise.all(volumes.Volumes.map(this._handleVolumeData));
-  }
-
+  
   async sweep() {
     log.info('starting housekeeping');
 
@@ -221,7 +208,6 @@
       let stateInstanceIds = stateInstances.map(x => x.id);
       let stateRequestIds = stateRequests.map(x => x.id);
 
-<<<<<<< HEAD
       let volumes = await this._sweepVolumes(region);
       // After accumlating all of the volumes in this region returned by AWS, add them to
       // the volumesByRegion dictionary. However, we should only bother processing if this
@@ -229,9 +215,6 @@
       if (volumes.length > 0) {
         volumesByRegion[region] = volumes;
       }
-=======
-      await this._sweepVolumes(region);
->>>>>>> c34651c1
 
       let instances = await this.runaws(this.ec2[region], 'describeInstances', {
         Filters: [{
